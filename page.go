package spotify

import (
	"context"
	"errors"
	"fmt"
	"reflect"
)

// ErrNoMorePages is the error returned when you attempt to get the next
// (or previous) set of data but you've reached the end of the data set.
var ErrNoMorePages = errors.New("spotify: no more pages")

// This file contains the types that implement Spotify's paging object.
// See: https://developer.spotify.com/web-api/object-model/#paging-object

// basePage contains all of the fields in a Spotify paging object, except
// for the actual items.  This type is meant to be embedded in other types
// that add the Items field.
type basePage struct {
	// A link to the Web API Endpoint returning the full
	// result of this request.
	Endpoint string `json:"href"`
	// The maximum number of items in the response, as set
	// in the query (or default value if unset).
	Limit int `json:"limit"`
	// The offset of the items returned, as set in the query
	// (or default value if unset).
	Offset int `json:"offset"`
	// The total number of items available to return.
	Total int `json:"total"`
	// The URL to the next page of items (if available).
	Next string `json:"next"`
	// The URL to the previous page of items (if available).
	Previous string `json:"previous"`
}

// FullArtistPage contains FullArtists returned by the Web API.
type FullArtistPage struct {
	basePage
	Artists []FullArtist `json:"items"`
}

// SimpleAlbumPage contains SimpleAlbums returned by the Web API.
type SimpleAlbumPage struct {
	basePage
	Albums []SimpleAlbum `json:"items"`
}

// SavedAlbumPage contains SavedAlbums returned by the Web API.
type SavedAlbumPage struct {
	basePage
	Albums []SavedAlbum `json:"items"`
}

// SavedShowPage contains SavedShows returned by the Web API
type SavedShowPage struct {
	basePage
	Shows []SavedShow `json:"items"`
}

// SimplePlaylistPage contains SimplePlaylists returned by the Web API.
type SimplePlaylistPage struct {
	basePage
	Playlists []SimplePlaylist `json:"items"`
}

// SimpleTrackPage contains SimpleTracks returned by the Web API.
type SimpleTrackPage struct {
	basePage
	Tracks []SimpleTrack `json:"items"`
}

// FullTrackPage contains FullTracks returned by the Web API.
type FullTrackPage struct {
	basePage
	Tracks []FullTrack `json:"items"`
}

// SavedTrackPage contains SavedTracks return by the Web API.
type SavedTrackPage struct {
	basePage
	Tracks []SavedTrack `json:"items"`
}

// PlaylistTrackPage contains information about tracks in a playlist.
type PlaylistTrackPage struct {
	basePage
	Tracks []PlaylistTrack `json:"items"`
}

// CategoryPage contains Category objects returned by the Web API.
type CategoryPage struct {
	basePage
	Categories []Category `json:"items"`
}

// pageable is an internal interface for types that support paging
// by embedding basePage.
type pageable interface{ canPage() }

func (b *basePage) canPage() {}

// NextPage fetches the next page of items and writes them into p.
// It returns ErrNoMorePages if p already contains the last page.
<<<<<<< HEAD
func (c *Client) NextPage(ctx context.Context, p pageable) error {
=======
func (c *Client) NextPage(p pageable) error {
	if p == nil || reflect.ValueOf(p).IsNil() {
		return fmt.Errorf("spotify: p must be a non-nil pointer to a page")
	}

>>>>>>> adbbf425
	val := reflect.ValueOf(p).Elem()
	field := val.FieldByName("Next")
	nextURL := field.Interface().(string)

	if len(nextURL) == 0 {
		return ErrNoMorePages
	}

	// Zero out the page so that we can overwrite it in the next
	// call to get. This is necessary because encoding/json does
	// not clear out existing values when unmarshaling JSON null.
	zero := reflect.Zero(val.Type())
	val.Set(zero)

	return c.get(ctx, nextURL, p)
}

// PreviousPage fetches the previous page of items and writes them into p.
// It returns ErrNoMorePages if p already contains the last page.
<<<<<<< HEAD
func (c *Client) PreviousPage(ctx context.Context, p pageable) error {
=======
func (c *Client) PreviousPage(p pageable) error {
	if p == nil || reflect.ValueOf(p).IsNil() {
		return fmt.Errorf("spotify: p must be a non-nil pointer to a page")
	}

>>>>>>> adbbf425
	val := reflect.ValueOf(p).Elem()
	field := val.FieldByName("Previous")
	prevURL := field.Interface().(string)

	if len(prevURL) == 0 {
		return ErrNoMorePages
	}

	// Zero out the page so that we can overwrite it in the next
	// call to get. This is necessary because encoding/json does
	// not clear out existing values when unmarshaling JSON null.
	zero := reflect.Zero(val.Type())
	val.Set(zero)

	return c.get(ctx, prevURL, p)
}<|MERGE_RESOLUTION|>--- conflicted
+++ resolved
@@ -103,15 +103,11 @@
 
 // NextPage fetches the next page of items and writes them into p.
 // It returns ErrNoMorePages if p already contains the last page.
-<<<<<<< HEAD
 func (c *Client) NextPage(ctx context.Context, p pageable) error {
-=======
-func (c *Client) NextPage(p pageable) error {
 	if p == nil || reflect.ValueOf(p).IsNil() {
 		return fmt.Errorf("spotify: p must be a non-nil pointer to a page")
 	}
 
->>>>>>> adbbf425
 	val := reflect.ValueOf(p).Elem()
 	field := val.FieldByName("Next")
 	nextURL := field.Interface().(string)
@@ -131,15 +127,11 @@
 
 // PreviousPage fetches the previous page of items and writes them into p.
 // It returns ErrNoMorePages if p already contains the last page.
-<<<<<<< HEAD
 func (c *Client) PreviousPage(ctx context.Context, p pageable) error {
-=======
-func (c *Client) PreviousPage(p pageable) error {
 	if p == nil || reflect.ValueOf(p).IsNil() {
 		return fmt.Errorf("spotify: p must be a non-nil pointer to a page")
 	}
 
->>>>>>> adbbf425
 	val := reflect.ValueOf(p).Elem()
 	field := val.FieldByName("Previous")
 	prevURL := field.Interface().(string)
