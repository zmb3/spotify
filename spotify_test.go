package spotify

import (
	"context"
	"errors"
	"io"
	"net/http"
	"net/http/httptest"
	"os"
	"strconv"
	"strings"
	"testing"
	"time"

	"golang.org/x/oauth2"
)

func testClient(code int, body io.Reader, validators ...func(*http.Request)) (*Client, *httptest.Server) {
	server := httptest.NewServer(http.HandlerFunc(func(w http.ResponseWriter, r *http.Request) {
		for _, v := range validators {
			v(r)
		}
		w.WriteHeader(code)
		_, _ = io.Copy(w, body)
		r.Body.Close()
		if closer, ok := body.(io.Closer); ok {
			closer.Close()
		}
	}))
	client := &Client{
		http:    http.DefaultClient,
		baseURL: server.URL + "/",
	}
	return client, server
}

// Returns a client whose requests will always return
// the specified status code and body.
func testClientString(code int, body string, validators ...func(*http.Request)) (*Client, *httptest.Server) {
	return testClient(code, strings.NewReader(body), validators...)
}

// Returns a client whose requests will always return
// a response with the specified status code and a body
// that is read from the specified file.
func testClientFile(code int, filename string, validators ...func(*http.Request)) (*Client, *httptest.Server) {
	f, err := os.Open(filename)
	if err != nil {
		panic(err)
	}
	return testClient(code, f, validators...)
}

func TestNewReleases(t *testing.T) {
	c, s := testClientFile(http.StatusOK, "test_data/new_releases.txt")
	defer s.Close()

	r, err := c.NewReleases(context.Background())
	if err != nil {
		t.Fatal(err)
	}
	if r.Albums[0].ID != "60mvULtYiNSRmpVvoa3RE4" {
		t.Error("Invalid data:", r.Albums[0].ID)
	}
	if r.Albums[0].Name != "We Are One (Ole Ola) [The Official 2014 FIFA World Cup Song]" {
		t.Error("Invalid data", r.Albums[0].Name)
	}
}

func TestNewReleasesRateLimitExceeded(t *testing.T) {
	t.Parallel()
	handlers := []http.HandlerFunc{
		// first attempt fails
		http.HandlerFunc(func(w http.ResponseWriter, r *http.Request) {
			w.Header().Set("Retry-After", "2")
			w.WriteHeader(http.StatusTooManyRequests)
			_, _ = io.WriteString(w, `{ "error": { "message": "slow down", "status": 429 } }`)
		}),
		// next attempt succeeds
		http.HandlerFunc(func(w http.ResponseWriter, r *http.Request) {
			f, err := os.Open("test_data/new_releases.txt")
			if err != nil {
				t.Fatal(err)
			}
			defer f.Close()
			_, err = io.Copy(w, f)
			if err != nil {
				t.Fatal(err)
			}
		}),
	}

	i := 0
	server := httptest.NewServer(http.HandlerFunc(func(w http.ResponseWriter, r *http.Request) {
		handlers[i](w, r)
		i++
	}))
	defer server.Close()

	client := &Client{http: http.DefaultClient, baseURL: server.URL + "/", autoRetry: true}
	releases, err := client.NewReleases(context.Background())
	if err != nil {
		t.Fatal(err)
	}
	if releases.Albums[0].ID != "60mvULtYiNSRmpVvoa3RE4" {
		t.Error("Invalid data:", releases.Albums[0].ID)
	}
}

<<<<<<< HEAD
func TestNewReleasesMaxRetry(t *testing.T) {
	t.Parallel()
	handler := http.HandlerFunc(func(w http.ResponseWriter, r *http.Request) {
		w.Header().Set("Retry-After", "3660") // 61 minutes
		w.WriteHeader(rateLimitExceededStatusCode)
		_, _ = io.WriteString(w, `{ "error": { "message": "slow down", "status": 429 } }`)
	})

	server := httptest.NewServer(handler)
	defer server.Close()

	client := &Client{
		http:             http.DefaultClient,
		baseURL:          server.URL + "/",
		autoRetry:        true,
		maxRetryDuration: time.Hour,
	}
	_, err := client.NewReleases(context.Background())
	var maxErr *MaxRetryDurationExceededErr
	if !errors.As(err, &maxErr) {
		t.Errorf("Should throw 'MaxRetryDurationExceededErr' type error, got '%s'", err)
	}
	if maxErr.RetryAfter != time.Second*3660 {
		t.Errorf("Error had wrong 'RetryAfter' value, got %f", maxErr.RetryAfter.Seconds())
=======
func TestRateLimitExceededReportsRetryAfter(t *testing.T) {
	t.Parallel()
	const retryAfter = 2

	handlers := []http.HandlerFunc{
		// first attempt fails
		http.HandlerFunc(func(w http.ResponseWriter, r *http.Request) {
			w.Header().Set("Retry-After", strconv.Itoa(retryAfter))
			w.WriteHeader(rateLimitExceededStatusCode)
			_, _ = io.WriteString(w, `{ "error": { "message": "slow down", "status": 429 } }`)
		}),
		// next attempt succeeds
		http.HandlerFunc(func(w http.ResponseWriter, r *http.Request) {
			f, err := os.Open("test_data/new_releases.txt")
			if err != nil {
				t.Fatal(err)
			}
			defer f.Close()
			_, err = io.Copy(w, f)
			if err != nil {
				t.Fatal(err)
			}
		}),
	}

	i := 0
	server := httptest.NewServer(http.HandlerFunc(func(w http.ResponseWriter, r *http.Request) {
		handlers[i](w, r)
		i++
	}))
	defer server.Close()

	client := &Client{http: http.DefaultClient, baseURL: server.URL + "/"}
	_, err := client.NewReleases(context.Background())
	if err == nil {
		t.Fatal("expected an error")
	}
	var spotifyError Error
	if !errors.As(err, &spotifyError) {
		t.Fatalf("expected a spotify error, got %T", err)
	}
	if retryAfter*time.Second-time.Until(spotifyError.RetryAfter) > time.Second {
		t.Error("expected RetryAfter value")
>>>>>>> 2a7f41fd
	}
}

func TestClient_Token(t *testing.T) {
	// oauth setup for valid test token
	config := oauth2.Config{
		ClientID:     "test_client",
		ClientSecret: "test_client_secret",
		Endpoint:     oauth2.Endpoint{},
		RedirectURL:  "http://redirect.redirect",
		Scopes:       nil,
	}
	token := &oauth2.Token{
		AccessToken:  "access_token",
		TokenType:    "test_type",
		RefreshToken: "refresh_token",
		Expiry:       time.Now().Add(time.Hour),
	}

	t.Run("success", func(t *testing.T) {
		httpClient := config.Client(context.Background(), token)
		client := New(httpClient)
		token, err := client.Token()
		if err != nil {
			t.Error(err)
		}

		if !token.Valid() {
			t.Errorf("Token should be valid: %v", token)
		}
		if token.AccessToken != "access_token" {
			t.Errorf("Invalid access token data: %s", token.AccessToken)
		}
		if token.RefreshToken != "refresh_token" {
			t.Errorf("Invalid refresh token data: %s", token.RefreshToken)
		}
		if token.TokenType != "test_type" {
			t.Errorf("Invalid token type: %s", token.TokenType)
		}
	})

	t.Run("non oauth2 transport", func(t *testing.T) {
		client := &Client{
			http: http.DefaultClient,
		}
		_, err := client.Token()
		if err == nil || err.Error() != "spotify: client not backed by oauth2 transport" {
			t.Errorf("Should throw error: %s", "spotify: client not backed by oauth2 transport")
		}
	})

	t.Run("invalid token", func(t *testing.T) {
		httpClient := config.Client(context.Background(), nil)
		client := New(httpClient)
		_, err := client.Token()
		if err == nil || err.Error() != "oauth2: token expired and refresh token is not set" {
			t.Errorf("Should throw error: %s", "oauth2: token expired and refresh token is not set")
		}
	})
}

func TestDecode429Error(t *testing.T) {
	resp := &http.Response{
		StatusCode: http.StatusTooManyRequests,
		Header:     http.Header{"Retry-After": []string{"2"}},
		Body:       io.NopCloser(strings.NewReader(`Too many requests`)),
	}

	err := decodeError(resp)
	if err == nil {
		t.Fatal("Expected error")
	}
	if err.Error() != "Too many requests" {
		t.Error("Invalid error message:", err.Error())
	}
}<|MERGE_RESOLUTION|>--- conflicted
+++ resolved
@@ -107,32 +107,6 @@
 	}
 }
 
-<<<<<<< HEAD
-func TestNewReleasesMaxRetry(t *testing.T) {
-	t.Parallel()
-	handler := http.HandlerFunc(func(w http.ResponseWriter, r *http.Request) {
-		w.Header().Set("Retry-After", "3660") // 61 minutes
-		w.WriteHeader(rateLimitExceededStatusCode)
-		_, _ = io.WriteString(w, `{ "error": { "message": "slow down", "status": 429 } }`)
-	})
-
-	server := httptest.NewServer(handler)
-	defer server.Close()
-
-	client := &Client{
-		http:             http.DefaultClient,
-		baseURL:          server.URL + "/",
-		autoRetry:        true,
-		maxRetryDuration: time.Hour,
-	}
-	_, err := client.NewReleases(context.Background())
-	var maxErr *MaxRetryDurationExceededErr
-	if !errors.As(err, &maxErr) {
-		t.Errorf("Should throw 'MaxRetryDurationExceededErr' type error, got '%s'", err)
-	}
-	if maxErr.RetryAfter != time.Second*3660 {
-		t.Errorf("Error had wrong 'RetryAfter' value, got %f", maxErr.RetryAfter.Seconds())
-=======
 func TestRateLimitExceededReportsRetryAfter(t *testing.T) {
 	t.Parallel()
 	const retryAfter = 2
@@ -141,7 +115,7 @@
 		// first attempt fails
 		http.HandlerFunc(func(w http.ResponseWriter, r *http.Request) {
 			w.Header().Set("Retry-After", strconv.Itoa(retryAfter))
-			w.WriteHeader(rateLimitExceededStatusCode)
+			w.WriteHeader(http.StatusTooManyRequests)
 			_, _ = io.WriteString(w, `{ "error": { "message": "slow down", "status": 429 } }`)
 		}),
 		// next attempt succeeds
@@ -176,7 +150,6 @@
 	}
 	if retryAfter*time.Second-time.Until(spotifyError.RetryAfter) > time.Second {
 		t.Error("expected RetryAfter value")
->>>>>>> 2a7f41fd
 	}
 }
 
