--- conflicted
+++ resolved
@@ -214,21 +214,15 @@
 		}
 		defer resp.Body.Close()
 
-<<<<<<< HEAD
-		if c.autoRetry && shouldRetry(resp.StatusCode) {
+		if c.autoRetry &&
+			isFailure(resp.StatusCode, needsStatus) &&
+			shouldRetry(resp.StatusCode) {
 			select {
 			case <-req.Context().Done():
 				// If the context is cancelled, return the original error
 			case <-time.After(retryDuration(resp)):
 				continue
-			}
-=======
-		if c.autoRetry &&
-			isFailure(resp.StatusCode, needsStatus) &&
-			shouldRetry(resp.StatusCode) {
-			time.Sleep(retryDuration(resp))
-			continue
->>>>>>> 4427c215
+      }
 		}
 		if resp.StatusCode == http.StatusNoContent {
 			return nil
